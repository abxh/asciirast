--- conflicted
+++ resolved
@@ -1,17 +1,6 @@
-<<<<<<< HEAD
-# ascii-rasterizer
-
-Dependencies:
-- `XTerm/ANSI-compatible terminals` supporting terminal.
-- `SDL2`
-- `SDL2_ttf`
-
-Uses SDL to capture keys, get precise system time, and render text -- letting SDL handle OS cross-compability issues.
-=======
 # ascii-rasterzier
 
 Dependencies:
 - `TrueColor ANSI` supporting terminal.
 - `SDL2`
-- `SDL2_ttf`
->>>>>>> 121f6d5c
+- `SDL2_ttf`