# acrast

<<<<<<< HEAD
Dependencies:
- `TrueColor ANSI` supporting terminal
- `python3-colorama` (only for windows)

Run:
=======
Ascii software rasterizer in c with python bindings.

To try the work-in-progress example, run:
>>>>>>> a13adf63
```bash
make
python3 main.py
```<|MERGE_RESOLUTION|>--- conflicted
+++ resolved
@@ -1,16 +1,12 @@
 # acrast
 
-<<<<<<< HEAD
 Dependencies:
 - `TrueColor ANSI` supporting terminal
 - `python3-colorama` (only for windows)
 
-Run:
-=======
 Ascii software rasterizer in c with python bindings.
 
 To try the work-in-progress example, run:
->>>>>>> a13adf63
 ```bash
 make
 python3 main.py
